--- conflicted
+++ resolved
@@ -69,12 +69,9 @@
     squarewave: *microzig.EmbeddedExecutable,
     //uart_pins: microzig.EmbeddedExecutable,
     flash_program: *microzig.EmbeddedExecutable,
-<<<<<<< HEAD
     usb_device: *microzig.EmbeddedExecutable,
     usb_hid: *microzig.EmbeddedExecutable,
-=======
     random: *microzig.EmbeddedExecutable,
->>>>>>> b0b01570
 
     pub fn init(b: *Builder, optimize: std.builtin.OptimizeMode) Examples {
         var ret: Examples = undefined;
